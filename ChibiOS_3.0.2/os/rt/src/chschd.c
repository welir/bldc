--- conflicted
+++ resolved
@@ -1,544 +1,541 @@
-/*
-    ChibiOS - Copyright (C) 2006..2015 Giovanni Di Sirio.
-
-    This file is part of ChibiOS.
-
-    ChibiOS is free software; you can redistribute it and/or modify
-    it under the terms of the GNU General Public License as published by
-    the Free Software Foundation; either version 3 of the License, or
-    (at your option) any later version.
-
-    ChibiOS is distributed in the hope that it will be useful,
-    but WITHOUT ANY WARRANTY; without even the implied warranty of
-    MERCHANTABILITY or FITNESS FOR A PARTICULAR PURPOSE.  See the
-    GNU General Public License for more details.
-
-    You should have received a copy of the GNU General Public License
-    along with this program.  If not, see <http://www.gnu.org/licenses/>.
-*/
-
-/**
- * @file    chschd.c
- * @brief   Scheduler code.
- *
- * @addtogroup scheduler
- * @details This module provides the default portable scheduler code.
- * @{
- */
-
-#include "ch.h"
-
-/*===========================================================================*/
-/* Module local definitions.                                                 */
-/*===========================================================================*/
-
-/*===========================================================================*/
-/* Module exported variables.                                                */
-/*===========================================================================*/
-
-/**
- * @brief   System data structures.
- */
-ch_system_t ch;
-
-/*===========================================================================*/
-/* Module local types.                                                       */
-/*===========================================================================*/
-
-/*===========================================================================*/
-/* Module local variables.                                                   */
-/*===========================================================================*/
-
-/*===========================================================================*/
-/* Module local functions.                                                   */
-/*===========================================================================*/
-
-/*===========================================================================*/
-/* Module exported functions.                                                */
-/*===========================================================================*/
-
-/**
- * @brief   Scheduler initialization.
- *
- * @notapi
- */
-void _scheduler_init(void) {
-
-  queue_init(&ch.rlist.r_queue);
-  ch.rlist.r_prio = NOPRIO;
-#if CH_CFG_USE_REGISTRY == TRUE
-  ch.rlist.r_newer = (thread_t *)&ch.rlist;
-  ch.rlist.r_older = (thread_t *)&ch.rlist;
-#endif
-}
-
-#if (CH_CFG_OPTIMIZE_SPEED == FALSE) || defined(__DOXYGEN__)
-/**
- * @brief   Inserts a thread into a priority ordered queue.
- * @note    The insertion is done by scanning the list from the highest
- *          priority toward the lowest.
- *
- * @param[in] tp        the pointer to the thread to be inserted in the list
- * @param[in] tqp       the pointer to the threads list header
- *
- * @notapi
- */
-void queue_prio_insert(thread_t *tp, threads_queue_t *tqp) {
-
-  thread_t *cp = (thread_t *)tqp;
-  do {
-    cp = cp->p_next;
-  } while ((cp != (thread_t *)tqp) && (cp->p_prio >= tp->p_prio));
-  tp->p_next = cp;
-  tp->p_prev = cp->p_prev;
-  tp->p_prev->p_next = tp;
-  cp->p_prev = tp;
-}
-
-/**
- * @brief   Inserts a thread into a queue.
- *
- * @param[in] tp        the pointer to the thread to be inserted in the list
- * @param[in] tqp       the pointer to the threads list header
- *
- * @notapi
- */
-void queue_insert(thread_t *tp, threads_queue_t *tqp) {
-
-  tp->p_next = (thread_t *)tqp;
-  tp->p_prev = tqp->p_prev;
-  tp->p_prev->p_next = tp;
-  tqp->p_prev = tp;
-}
-
-/**
- * @brief   Removes the first-out thread from a queue and returns it.
- * @note    If the queue is priority ordered then this function returns the
- *          thread with the highest priority.
- *
- * @param[in] tqp       the pointer to the threads list header
- * @return              The removed thread pointer.
- *
- * @notapi
- */
-thread_t *queue_fifo_remove(threads_queue_t *tqp) {
-  thread_t *tp = tqp->p_next;
-
-  tqp->p_next = tp->p_next;
-  tqp->p_next->p_prev = (thread_t *)tqp;
-
-  return tp;
-}
-
-/**
- * @brief   Removes the last-out thread from a queue and returns it.
- * @note    If the queue is priority ordered then this function returns the
- *          thread with the lowest priority.
- *
- * @param[in] tqp   the pointer to the threads list header
- * @return          The removed thread pointer.
- *
- * @notapi
- */
-thread_t *queue_lifo_remove(threads_queue_t *tqp) {
-  thread_t *tp = tqp->p_prev;
-
-  tqp->p_prev = tp->p_prev;
-  tqp->p_prev->p_next = (thread_t *)tqp;
-
-  return tp;
-}
-
-/**
- * @brief   Removes a thread from a queue and returns it.
- * @details The thread is removed from the queue regardless of its relative
- *          position and regardless the used insertion method.
- *
- * @param[in] tp        the pointer to the thread to be removed from the queue
- * @return              The removed thread pointer.
- *
- * @notapi
- */
-thread_t *queue_dequeue(thread_t *tp) {
-
-  tp->p_prev->p_next = tp->p_next;
-  tp->p_next->p_prev = tp->p_prev;
-
-  return tp;
-}
-
-/**
- * @brief   Pushes a thread_t on top of a stack list.
- *
- * @param[in] tp    the pointer to the thread to be inserted in the list
- * @param[in] tlp   the pointer to the threads list header
- *
- * @notapi
- */
-void list_insert(thread_t *tp, threads_list_t *tlp) {
-
-  tp->p_next = tlp->p_next;
-  tlp->p_next = tp;
-}
-
-/**
- * @brief   Pops a thread from the top of a stack list and returns it.
- * @pre     The list must be non-empty before calling this function.
- *
- * @param[in] tlp       the pointer to the threads list header
- * @return              The removed thread pointer.
- *
- * @notapi
- */
-thread_t *list_remove(threads_list_t *tlp) {
-
-  thread_t *tp = tlp->p_next;
-  tlp->p_next = tp->p_next;
-
-  return tp;
-}
-#endif /* CH_CFG_OPTIMIZE_SPEED */
-
-/**
- * @brief   Inserts a thread in the Ready List.
- * @details The thread is positioned behind all threads with higher or equal
- *          priority.
- * @pre     The thread must not be already inserted in any list through its
- *          @p p_next and @p p_prev or list corruption would occur.
- * @post    This function does not reschedule so a call to a rescheduling
- *          function must be performed before unlocking the kernel. Note that
- *          interrupt handlers always reschedule on exit so an explicit
- *          reschedule must not be performed in ISRs.
- *
- * @param[in] tp        the thread to be made ready
- * @return              The thread pointer.
- *
- * @iclass
- */
-thread_t *chSchReadyI(thread_t *tp) {
-  thread_t *cp;
-
-  chDbgCheckClassI();
-  chDbgCheck(tp != NULL);
-  chDbgAssert((tp->p_state != CH_STATE_READY) &&
-              (tp->p_state != CH_STATE_FINAL),
-              "invalid state");
-
-  tp->p_state = CH_STATE_READY;
-  cp = (thread_t *)&ch.rlist.r_queue;
-  do {
-    cp = cp->p_next;
-  } while (cp->p_prio >= tp->p_prio);
-  /* Insertion on p_prev.*/
-  tp->p_next = cp;
-  tp->p_prev = cp->p_prev;
-  tp->p_prev->p_next = tp;
-  cp->p_prev = tp;
-
-  return tp;
-}
-
-/**
- * @brief   Puts the current thread to sleep into the specified state.
- * @details The thread goes into a sleeping state. The possible
- *          @ref thread_states are defined into @p threads.h.
- *
- * @param[in] newstate  the new thread state
- *
- * @sclass
- */
-void chSchGoSleepS(tstate_t newstate) {
-  thread_t *otp;
-
-  chDbgCheckClassS();
-
-  otp = currp;
-  otp->p_state = newstate;
-#if CH_CFG_TIME_QUANTUM > 0
-  /* The thread is renouncing its remaining time slices so it will have a new
-     time quantum when it will wakeup.*/
-  otp->p_preempt = (tslices_t)CH_CFG_TIME_QUANTUM;
-#endif
-  setcurrp(queue_fifo_remove(&ch.rlist.r_queue));
-#if defined(CH_CFG_IDLE_ENTER_HOOK)
-  if (currp->p_prio == IDLEPRIO) {
-    CH_CFG_IDLE_ENTER_HOOK();
-  }
-#endif
-  currp->p_state = CH_STATE_CURRENT;
-  chSysSwitch(currp, otp);
-}
-
-/*
- * Timeout wakeup callback.
- */
-static void wakeup(void *p) {
-  thread_t *tp = (thread_t *)p;
-
-  chSysLockFromISR();
-  switch (tp->p_state) {
-  case CH_STATE_READY:
-    /* Handling the special case where the thread has been made ready by
-       another thread with higher priority.*/
-    chSysUnlockFromISR();
-    return;
-  case CH_STATE_SUSPENDED:
-    *tp->p_u.wttrp = NULL;
-    break;
-#if CH_CFG_USE_SEMAPHORES == TRUE
-  case CH_STATE_WTSEM:
-    chSemFastSignalI(tp->p_u.wtsemp);
-<<<<<<< HEAD
-=======
-    /* Falls through. */
-    /* Falls into, intentional. */
->>>>>>> 123bb00a
-#endif
-#if (CH_CFG_USE_CONDVARS == TRUE) && (CH_CFG_USE_CONDVARS_TIMEOUT == TRUE)
-    /* Falls through. */
-  case CH_STATE_WTCOND:
-#endif
-	  /* Falls through. */
-  case CH_STATE_QUEUED:
-    /* States requiring dequeuing.*/
-    (void) queue_dequeue(tp);
-    break;
-  default:
-    /* Any other state, nothing to do.*/
-    break;
-  }
-  tp->p_u.rdymsg = MSG_TIMEOUT;
-  (void) chSchReadyI(tp);
-  chSysUnlockFromISR();
-}
-
-/**
- * @brief   Puts the current thread to sleep into the specified state with
- *          timeout specification.
- * @details The thread goes into a sleeping state, if it is not awakened
- *          explicitly within the specified timeout then it is forcibly
- *          awakened with a @p MSG_TIMEOUT low level message. The possible
- *          @ref thread_states are defined into @p threads.h.
- *
- * @param[in] newstate  the new thread state
- * @param[in] time      the number of ticks before the operation timeouts, the
- *                      special values are handled as follow:
- *                      - @a TIME_INFINITE the thread enters an infinite sleep
- *                        state, this is equivalent to invoking
- *                        @p chSchGoSleepS() but, of course, less efficient.
- *                      - @a TIME_IMMEDIATE this value is not allowed.
- *                      .
- * @return              The wakeup message.
- * @retval MSG_TIMEOUT  if a timeout occurs.
- *
- * @sclass
- */
-msg_t chSchGoSleepTimeoutS(tstate_t newstate, systime_t time) {
-
-  chDbgCheckClassS();
-
-  if (TIME_INFINITE != time) {
-    virtual_timer_t vt;
-
-    chVTDoSetI(&vt, time, wakeup, currp);
-    chSchGoSleepS(newstate);
-    if (chVTIsArmedI(&vt)) {
-      chVTDoResetI(&vt);
-    }
-  }
-  else {
-    chSchGoSleepS(newstate);
-  }
-
-  return currp->p_u.rdymsg;
-}
-
-/**
- * @brief   Wakes up a thread.
- * @details The thread is inserted into the ready list or immediately made
- *          running depending on its relative priority compared to the current
- *          thread.
- * @pre     The thread must not be already inserted in any list through its
- *          @p p_next and @p p_prev or list corruption would occur.
- * @note    It is equivalent to a @p chSchReadyI() followed by a
- *          @p chSchRescheduleS() but much more efficient.
- * @note    The function assumes that the current thread has the highest
- *          priority.
- *
- * @param[in] ntp       the thread to be made ready
- * @param[in] msg       the wakeup message
- *
- * @sclass
- */
-void chSchWakeupS(thread_t *ntp, msg_t msg) {
-
-  chDbgCheckClassS();
-
-  /* Storing the message to be retrieved by the target thread when it will
-     restart execution.*/
-  ntp->p_u.rdymsg = msg;
-
-  /* If the waken thread has a not-greater priority than the current
-     one then it is just inserted in the ready list else it made
-     running immediately and the invoking thread goes in the ready
-     list instead.*/
-  if (ntp->p_prio <= currp->p_prio) {
-    (void) chSchReadyI(ntp);
-  }
-  else {
-    thread_t *otp = chSchReadyI(currp);
-    setcurrp(ntp);
-#if defined(CH_CFG_IDLE_LEAVE_HOOK)
-    if (otp->p_prio == IDLEPRIO) {
-      CH_CFG_IDLE_LEAVE_HOOK();
-    }
-#endif
-    ntp->p_state = CH_STATE_CURRENT;
-    chSysSwitch(ntp, otp);
-  }
-}
-
-/**
- * @brief   Performs a reschedule if a higher priority thread is runnable.
- * @details If a thread with a higher priority than the current thread is in
- *          the ready list then make the higher priority thread running.
- *
- * @sclass
- */
-void chSchRescheduleS(void) {
-
-  chDbgCheckClassS();
-
-  if (chSchIsRescRequiredI()) {
-    chSchDoRescheduleAhead();
-  }
-}
-
-/**
- * @brief   Evaluates if preemption is required.
- * @details The decision is taken by comparing the relative priorities and
- *          depending on the state of the round robin timeout counter.
- * @note    Not a user function, it is meant to be invoked by the scheduler
- *          itself or from within the port layer.
- *
- * @retval true         if there is a thread that must go in running state
- *                      immediately.
- * @retval false        if preemption is not required.
- *
- * @special
- */
-bool chSchIsPreemptionRequired(void) {
-  tprio_t p1 = firstprio(&ch.rlist.r_queue);
-  tprio_t p2 = currp->p_prio;
-
-#if CH_CFG_TIME_QUANTUM > 0
-  /* If the running thread has not reached its time quantum, reschedule only
-     if the first thread on the ready queue has a higher priority.
-     Otherwise, if the running thread has used up its time quantum, reschedule
-     if the first thread on the ready queue has equal or higher priority.*/
-  return (currp->p_preempt > (tslices_t)0) ? (p1 > p2) : (p1 >= p2);
-#else
-  /* If the round robin preemption feature is not enabled then performs a
-     simpler comparison.*/
-  return p1 > p2;
-#endif
-}
-
-/**
- * @brief   Switches to the first thread on the runnable queue.
- * @details The current thread is positioned in the ready list behind all
- *          threads having the same priority. The thread regains its time
- *          quantum.
- * @note    Not a user function, it is meant to be invoked by the scheduler
- *          itself or from within the port layer.
- *
- * @special
- */
-void chSchDoRescheduleBehind(void) {
-  thread_t *otp;
-
-  otp = currp;
-  /* Picks the first thread from the ready queue and makes it current.*/
-  setcurrp(queue_fifo_remove(&ch.rlist.r_queue));
-#if defined(CH_CFG_IDLE_LEAVE_HOOK)
-  if (otp->p_prio == IDLEPRIO) {
-    CH_CFG_IDLE_LEAVE_HOOK();
-  }
-#endif
-  currp->p_state = CH_STATE_CURRENT;
-#if CH_CFG_TIME_QUANTUM > 0
-  otp->p_preempt = (tslices_t)CH_CFG_TIME_QUANTUM;
-#endif
-  (void) chSchReadyI(otp);
-  chSysSwitch(currp, otp);
-}
-
-/**
- * @brief   Switches to the first thread on the runnable queue.
- * @details The current thread is positioned in the ready list ahead of all
- *          threads having the same priority.
- * @note    Not a user function, it is meant to be invoked by the scheduler
- *          itself or from within the port layer.
- *
- * @special
- */
-void chSchDoRescheduleAhead(void) {
-  thread_t *otp, *cp;
-
-  otp = currp;
-  /* Picks the first thread from the ready queue and makes it current.*/
-  setcurrp(queue_fifo_remove(&ch.rlist.r_queue));
-#if defined(CH_CFG_IDLE_LEAVE_HOOK)
-  if (otp->p_prio == IDLEPRIO) {
-    CH_CFG_IDLE_LEAVE_HOOK();
-  }
-#endif
-  currp->p_state = CH_STATE_CURRENT;
-
-  otp->p_state = CH_STATE_READY;
-  cp = (thread_t *)&ch.rlist.r_queue;
-  do {
-    cp = cp->p_next;
-  } while (cp->p_prio > otp->p_prio);
-  /* Insertion on p_prev.*/
-  otp->p_next = cp;
-  otp->p_prev = cp->p_prev;
-  otp->p_prev->p_next = otp;
-  cp->p_prev = otp;
-
-  chSysSwitch(currp, otp);
-}
-
-/**
- * @brief   Switches to the first thread on the runnable queue.
- * @details The current thread is positioned in the ready list behind or
- *          ahead of all threads having the same priority depending on
- *          if it used its whole time slice.
- * @note    Not a user function, it is meant to be invoked by the scheduler
- *          itself or from within the port layer.
- *
- * @special
- */
-void chSchDoReschedule(void) {
-
-#if CH_CFG_TIME_QUANTUM > 0
-  /* If CH_CFG_TIME_QUANTUM is enabled then there are two different scenarios
-     to handle on preemption: time quantum elapsed or not.*/
-  if (currp->p_preempt == (tslices_t)0) {
-    /* The thread consumed its time quantum so it is enqueued behind threads
-       with same priority level, however, it acquires a new time quantum.*/
-    chSchDoRescheduleBehind();
-  }
-  else {
-    /* The thread didn't consume all its time quantum so it is put ahead of
-       threads with equal priority and does not acquire a new time quantum.*/
-    chSchDoRescheduleAhead();
-  }
-#else /* !(CH_CFG_TIME_QUANTUM > 0) */
-  /* If the round-robin mechanism is disabled then the thread goes always
-     ahead of its peers.*/
-  chSchDoRescheduleAhead();
-#endif /* !(CH_CFG_TIME_QUANTUM > 0) */
-}
-
-/** @} */
+/*
+    ChibiOS - Copyright (C) 2006..2015 Giovanni Di Sirio.
+
+    This file is part of ChibiOS.
+
+    ChibiOS is free software; you can redistribute it and/or modify
+    it under the terms of the GNU General Public License as published by
+    the Free Software Foundation; either version 3 of the License, or
+    (at your option) any later version.
+
+    ChibiOS is distributed in the hope that it will be useful,
+    but WITHOUT ANY WARRANTY; without even the implied warranty of
+    MERCHANTABILITY or FITNESS FOR A PARTICULAR PURPOSE.  See the
+    GNU General Public License for more details.
+
+    You should have received a copy of the GNU General Public License
+    along with this program.  If not, see <http://www.gnu.org/licenses/>.
+*/
+
+/**
+ * @file    chschd.c
+ * @brief   Scheduler code.
+ *
+ * @addtogroup scheduler
+ * @details This module provides the default portable scheduler code.
+ * @{
+ */
+
+#include "ch.h"
+
+/*===========================================================================*/
+/* Module local definitions.                                                 */
+/*===========================================================================*/
+
+/*===========================================================================*/
+/* Module exported variables.                                                */
+/*===========================================================================*/
+
+/**
+ * @brief   System data structures.
+ */
+ch_system_t ch;
+
+/*===========================================================================*/
+/* Module local types.                                                       */
+/*===========================================================================*/
+
+/*===========================================================================*/
+/* Module local variables.                                                   */
+/*===========================================================================*/
+
+/*===========================================================================*/
+/* Module local functions.                                                   */
+/*===========================================================================*/
+
+/*===========================================================================*/
+/* Module exported functions.                                                */
+/*===========================================================================*/
+
+/**
+ * @brief   Scheduler initialization.
+ *
+ * @notapi
+ */
+void _scheduler_init(void) {
+
+  queue_init(&ch.rlist.r_queue);
+  ch.rlist.r_prio = NOPRIO;
+#if CH_CFG_USE_REGISTRY == TRUE
+  ch.rlist.r_newer = (thread_t *)&ch.rlist;
+  ch.rlist.r_older = (thread_t *)&ch.rlist;
+#endif
+}
+
+#if (CH_CFG_OPTIMIZE_SPEED == FALSE) || defined(__DOXYGEN__)
+/**
+ * @brief   Inserts a thread into a priority ordered queue.
+ * @note    The insertion is done by scanning the list from the highest
+ *          priority toward the lowest.
+ *
+ * @param[in] tp        the pointer to the thread to be inserted in the list
+ * @param[in] tqp       the pointer to the threads list header
+ *
+ * @notapi
+ */
+void queue_prio_insert(thread_t *tp, threads_queue_t *tqp) {
+
+  thread_t *cp = (thread_t *)tqp;
+  do {
+    cp = cp->p_next;
+  } while ((cp != (thread_t *)tqp) && (cp->p_prio >= tp->p_prio));
+  tp->p_next = cp;
+  tp->p_prev = cp->p_prev;
+  tp->p_prev->p_next = tp;
+  cp->p_prev = tp;
+}
+
+/**
+ * @brief   Inserts a thread into a queue.
+ *
+ * @param[in] tp        the pointer to the thread to be inserted in the list
+ * @param[in] tqp       the pointer to the threads list header
+ *
+ * @notapi
+ */
+void queue_insert(thread_t *tp, threads_queue_t *tqp) {
+
+  tp->p_next = (thread_t *)tqp;
+  tp->p_prev = tqp->p_prev;
+  tp->p_prev->p_next = tp;
+  tqp->p_prev = tp;
+}
+
+/**
+ * @brief   Removes the first-out thread from a queue and returns it.
+ * @note    If the queue is priority ordered then this function returns the
+ *          thread with the highest priority.
+ *
+ * @param[in] tqp       the pointer to the threads list header
+ * @return              The removed thread pointer.
+ *
+ * @notapi
+ */
+thread_t *queue_fifo_remove(threads_queue_t *tqp) {
+  thread_t *tp = tqp->p_next;
+
+  tqp->p_next = tp->p_next;
+  tqp->p_next->p_prev = (thread_t *)tqp;
+
+  return tp;
+}
+
+/**
+ * @brief   Removes the last-out thread from a queue and returns it.
+ * @note    If the queue is priority ordered then this function returns the
+ *          thread with the lowest priority.
+ *
+ * @param[in] tqp   the pointer to the threads list header
+ * @return          The removed thread pointer.
+ *
+ * @notapi
+ */
+thread_t *queue_lifo_remove(threads_queue_t *tqp) {
+  thread_t *tp = tqp->p_prev;
+
+  tqp->p_prev = tp->p_prev;
+  tqp->p_prev->p_next = (thread_t *)tqp;
+
+  return tp;
+}
+
+/**
+ * @brief   Removes a thread from a queue and returns it.
+ * @details The thread is removed from the queue regardless of its relative
+ *          position and regardless the used insertion method.
+ *
+ * @param[in] tp        the pointer to the thread to be removed from the queue
+ * @return              The removed thread pointer.
+ *
+ * @notapi
+ */
+thread_t *queue_dequeue(thread_t *tp) {
+
+  tp->p_prev->p_next = tp->p_next;
+  tp->p_next->p_prev = tp->p_prev;
+
+  return tp;
+}
+
+/**
+ * @brief   Pushes a thread_t on top of a stack list.
+ *
+ * @param[in] tp    the pointer to the thread to be inserted in the list
+ * @param[in] tlp   the pointer to the threads list header
+ *
+ * @notapi
+ */
+void list_insert(thread_t *tp, threads_list_t *tlp) {
+
+  tp->p_next = tlp->p_next;
+  tlp->p_next = tp;
+}
+
+/**
+ * @brief   Pops a thread from the top of a stack list and returns it.
+ * @pre     The list must be non-empty before calling this function.
+ *
+ * @param[in] tlp       the pointer to the threads list header
+ * @return              The removed thread pointer.
+ *
+ * @notapi
+ */
+thread_t *list_remove(threads_list_t *tlp) {
+
+  thread_t *tp = tlp->p_next;
+  tlp->p_next = tp->p_next;
+
+  return tp;
+}
+#endif /* CH_CFG_OPTIMIZE_SPEED */
+
+/**
+ * @brief   Inserts a thread in the Ready List.
+ * @details The thread is positioned behind all threads with higher or equal
+ *          priority.
+ * @pre     The thread must not be already inserted in any list through its
+ *          @p p_next and @p p_prev or list corruption would occur.
+ * @post    This function does not reschedule so a call to a rescheduling
+ *          function must be performed before unlocking the kernel. Note that
+ *          interrupt handlers always reschedule on exit so an explicit
+ *          reschedule must not be performed in ISRs.
+ *
+ * @param[in] tp        the thread to be made ready
+ * @return              The thread pointer.
+ *
+ * @iclass
+ */
+thread_t *chSchReadyI(thread_t *tp) {
+  thread_t *cp;
+
+  chDbgCheckClassI();
+  chDbgCheck(tp != NULL);
+  chDbgAssert((tp->p_state != CH_STATE_READY) &&
+              (tp->p_state != CH_STATE_FINAL),
+              "invalid state");
+
+  tp->p_state = CH_STATE_READY;
+  cp = (thread_t *)&ch.rlist.r_queue;
+  do {
+    cp = cp->p_next;
+  } while (cp->p_prio >= tp->p_prio);
+  /* Insertion on p_prev.*/
+  tp->p_next = cp;
+  tp->p_prev = cp->p_prev;
+  tp->p_prev->p_next = tp;
+  cp->p_prev = tp;
+
+  return tp;
+}
+
+/**
+ * @brief   Puts the current thread to sleep into the specified state.
+ * @details The thread goes into a sleeping state. The possible
+ *          @ref thread_states are defined into @p threads.h.
+ *
+ * @param[in] newstate  the new thread state
+ *
+ * @sclass
+ */
+void chSchGoSleepS(tstate_t newstate) {
+  thread_t *otp;
+
+  chDbgCheckClassS();
+
+  otp = currp;
+  otp->p_state = newstate;
+#if CH_CFG_TIME_QUANTUM > 0
+  /* The thread is renouncing its remaining time slices so it will have a new
+     time quantum when it will wakeup.*/
+  otp->p_preempt = (tslices_t)CH_CFG_TIME_QUANTUM;
+#endif
+  setcurrp(queue_fifo_remove(&ch.rlist.r_queue));
+#if defined(CH_CFG_IDLE_ENTER_HOOK)
+  if (currp->p_prio == IDLEPRIO) {
+    CH_CFG_IDLE_ENTER_HOOK();
+  }
+#endif
+  currp->p_state = CH_STATE_CURRENT;
+  chSysSwitch(currp, otp);
+}
+
+/*
+ * Timeout wakeup callback.
+ */
+static void wakeup(void *p) {
+  thread_t *tp = (thread_t *)p;
+
+  chSysLockFromISR();
+  switch (tp->p_state) {
+  case CH_STATE_READY:
+    /* Handling the special case where the thread has been made ready by
+       another thread with higher priority.*/
+    chSysUnlockFromISR();
+    return;
+  case CH_STATE_SUSPENDED:
+    *tp->p_u.wttrp = NULL;
+    break;
+#if CH_CFG_USE_SEMAPHORES == TRUE
+  case CH_STATE_WTSEM:
+    chSemFastSignalI(tp->p_u.wtsemp);
+    /* Falls through. */
+    /* Falls into, intentional. */
+#endif
+#if (CH_CFG_USE_CONDVARS == TRUE) && (CH_CFG_USE_CONDVARS_TIMEOUT == TRUE)
+    /* Falls through. */
+  case CH_STATE_WTCOND:
+#endif
+	  /* Falls through. */
+  case CH_STATE_QUEUED:
+    /* States requiring dequeuing.*/
+    (void) queue_dequeue(tp);
+    break;
+  default:
+    /* Any other state, nothing to do.*/
+    break;
+  }
+  tp->p_u.rdymsg = MSG_TIMEOUT;
+  (void) chSchReadyI(tp);
+  chSysUnlockFromISR();
+}
+
+/**
+ * @brief   Puts the current thread to sleep into the specified state with
+ *          timeout specification.
+ * @details The thread goes into a sleeping state, if it is not awakened
+ *          explicitly within the specified timeout then it is forcibly
+ *          awakened with a @p MSG_TIMEOUT low level message. The possible
+ *          @ref thread_states are defined into @p threads.h.
+ *
+ * @param[in] newstate  the new thread state
+ * @param[in] time      the number of ticks before the operation timeouts, the
+ *                      special values are handled as follow:
+ *                      - @a TIME_INFINITE the thread enters an infinite sleep
+ *                        state, this is equivalent to invoking
+ *                        @p chSchGoSleepS() but, of course, less efficient.
+ *                      - @a TIME_IMMEDIATE this value is not allowed.
+ *                      .
+ * @return              The wakeup message.
+ * @retval MSG_TIMEOUT  if a timeout occurs.
+ *
+ * @sclass
+ */
+msg_t chSchGoSleepTimeoutS(tstate_t newstate, systime_t time) {
+
+  chDbgCheckClassS();
+
+  if (TIME_INFINITE != time) {
+    virtual_timer_t vt;
+
+    chVTDoSetI(&vt, time, wakeup, currp);
+    chSchGoSleepS(newstate);
+    if (chVTIsArmedI(&vt)) {
+      chVTDoResetI(&vt);
+    }
+  }
+  else {
+    chSchGoSleepS(newstate);
+  }
+
+  return currp->p_u.rdymsg;
+}
+
+/**
+ * @brief   Wakes up a thread.
+ * @details The thread is inserted into the ready list or immediately made
+ *          running depending on its relative priority compared to the current
+ *          thread.
+ * @pre     The thread must not be already inserted in any list through its
+ *          @p p_next and @p p_prev or list corruption would occur.
+ * @note    It is equivalent to a @p chSchReadyI() followed by a
+ *          @p chSchRescheduleS() but much more efficient.
+ * @note    The function assumes that the current thread has the highest
+ *          priority.
+ *
+ * @param[in] ntp       the thread to be made ready
+ * @param[in] msg       the wakeup message
+ *
+ * @sclass
+ */
+void chSchWakeupS(thread_t *ntp, msg_t msg) {
+
+  chDbgCheckClassS();
+
+  /* Storing the message to be retrieved by the target thread when it will
+     restart execution.*/
+  ntp->p_u.rdymsg = msg;
+
+  /* If the waken thread has a not-greater priority than the current
+     one then it is just inserted in the ready list else it made
+     running immediately and the invoking thread goes in the ready
+     list instead.*/
+  if (ntp->p_prio <= currp->p_prio) {
+    (void) chSchReadyI(ntp);
+  }
+  else {
+    thread_t *otp = chSchReadyI(currp);
+    setcurrp(ntp);
+#if defined(CH_CFG_IDLE_LEAVE_HOOK)
+    if (otp->p_prio == IDLEPRIO) {
+      CH_CFG_IDLE_LEAVE_HOOK();
+    }
+#endif
+    ntp->p_state = CH_STATE_CURRENT;
+    chSysSwitch(ntp, otp);
+  }
+}
+
+/**
+ * @brief   Performs a reschedule if a higher priority thread is runnable.
+ * @details If a thread with a higher priority than the current thread is in
+ *          the ready list then make the higher priority thread running.
+ *
+ * @sclass
+ */
+void chSchRescheduleS(void) {
+
+  chDbgCheckClassS();
+
+  if (chSchIsRescRequiredI()) {
+    chSchDoRescheduleAhead();
+  }
+}
+
+/**
+ * @brief   Evaluates if preemption is required.
+ * @details The decision is taken by comparing the relative priorities and
+ *          depending on the state of the round robin timeout counter.
+ * @note    Not a user function, it is meant to be invoked by the scheduler
+ *          itself or from within the port layer.
+ *
+ * @retval true         if there is a thread that must go in running state
+ *                      immediately.
+ * @retval false        if preemption is not required.
+ *
+ * @special
+ */
+bool chSchIsPreemptionRequired(void) {
+  tprio_t p1 = firstprio(&ch.rlist.r_queue);
+  tprio_t p2 = currp->p_prio;
+
+#if CH_CFG_TIME_QUANTUM > 0
+  /* If the running thread has not reached its time quantum, reschedule only
+     if the first thread on the ready queue has a higher priority.
+     Otherwise, if the running thread has used up its time quantum, reschedule
+     if the first thread on the ready queue has equal or higher priority.*/
+  return (currp->p_preempt > (tslices_t)0) ? (p1 > p2) : (p1 >= p2);
+#else
+  /* If the round robin preemption feature is not enabled then performs a
+     simpler comparison.*/
+  return p1 > p2;
+#endif
+}
+
+/**
+ * @brief   Switches to the first thread on the runnable queue.
+ * @details The current thread is positioned in the ready list behind all
+ *          threads having the same priority. The thread regains its time
+ *          quantum.
+ * @note    Not a user function, it is meant to be invoked by the scheduler
+ *          itself or from within the port layer.
+ *
+ * @special
+ */
+void chSchDoRescheduleBehind(void) {
+  thread_t *otp;
+
+  otp = currp;
+  /* Picks the first thread from the ready queue and makes it current.*/
+  setcurrp(queue_fifo_remove(&ch.rlist.r_queue));
+#if defined(CH_CFG_IDLE_LEAVE_HOOK)
+  if (otp->p_prio == IDLEPRIO) {
+    CH_CFG_IDLE_LEAVE_HOOK();
+  }
+#endif
+  currp->p_state = CH_STATE_CURRENT;
+#if CH_CFG_TIME_QUANTUM > 0
+  otp->p_preempt = (tslices_t)CH_CFG_TIME_QUANTUM;
+#endif
+  (void) chSchReadyI(otp);
+  chSysSwitch(currp, otp);
+}
+
+/**
+ * @brief   Switches to the first thread on the runnable queue.
+ * @details The current thread is positioned in the ready list ahead of all
+ *          threads having the same priority.
+ * @note    Not a user function, it is meant to be invoked by the scheduler
+ *          itself or from within the port layer.
+ *
+ * @special
+ */
+void chSchDoRescheduleAhead(void) {
+  thread_t *otp, *cp;
+
+  otp = currp;
+  /* Picks the first thread from the ready queue and makes it current.*/
+  setcurrp(queue_fifo_remove(&ch.rlist.r_queue));
+#if defined(CH_CFG_IDLE_LEAVE_HOOK)
+  if (otp->p_prio == IDLEPRIO) {
+    CH_CFG_IDLE_LEAVE_HOOK();
+  }
+#endif
+  currp->p_state = CH_STATE_CURRENT;
+
+  otp->p_state = CH_STATE_READY;
+  cp = (thread_t *)&ch.rlist.r_queue;
+  do {
+    cp = cp->p_next;
+  } while (cp->p_prio > otp->p_prio);
+  /* Insertion on p_prev.*/
+  otp->p_next = cp;
+  otp->p_prev = cp->p_prev;
+  otp->p_prev->p_next = otp;
+  cp->p_prev = otp;
+
+  chSysSwitch(currp, otp);
+}
+
+/**
+ * @brief   Switches to the first thread on the runnable queue.
+ * @details The current thread is positioned in the ready list behind or
+ *          ahead of all threads having the same priority depending on
+ *          if it used its whole time slice.
+ * @note    Not a user function, it is meant to be invoked by the scheduler
+ *          itself or from within the port layer.
+ *
+ * @special
+ */
+void chSchDoReschedule(void) {
+
+#if CH_CFG_TIME_QUANTUM > 0
+  /* If CH_CFG_TIME_QUANTUM is enabled then there are two different scenarios
+     to handle on preemption: time quantum elapsed or not.*/
+  if (currp->p_preempt == (tslices_t)0) {
+    /* The thread consumed its time quantum so it is enqueued behind threads
+       with same priority level, however, it acquires a new time quantum.*/
+    chSchDoRescheduleBehind();
+  }
+  else {
+    /* The thread didn't consume all its time quantum so it is put ahead of
+       threads with equal priority and does not acquire a new time quantum.*/
+    chSchDoRescheduleAhead();
+  }
+#else /* !(CH_CFG_TIME_QUANTUM > 0) */
+  /* If the round-robin mechanism is disabled then the thread goes always
+     ahead of its peers.*/
+  chSchDoRescheduleAhead();
+#endif /* !(CH_CFG_TIME_QUANTUM > 0) */
+}
+
+/** @} */