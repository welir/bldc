/*
	Copyright 2019 Benjamin Vedder	benjamin@vedder.se

	This file is part of the VESC firmware.

	The VESC firmware is free software: you can redistribute it and/or modify
    it under the terms of the GNU General Public License as published by
    the Free Software Foundation, either version 3 of the License, or
    (at your option) any later version.

    The VESC firmware is distributed in the hope that it will be useful,
    but WITHOUT ANY WARRANTY; without even the implied warranty of
    MERCHANTABILITY or FITNESS FOR A PARTICULAR PURPOSE.  See the
    GNU General Public License for more details.

    You should have received a copy of the GNU General Public License
    along with this program.  If not, see <http://www.gnu.org/licenses/>.
    */

#include "imu.h"
#include "hw.h"
#include "mpu9150.h"
#include "ahrs.h"
#include "timer.h"
#include "terminal.h"
#include "commands.h"
#include "icm20948.h"
#include "bmi160_wrapper.h"
#include "utils.h"

#include <math.h>
#include <string.h>

// Private variables
static ATTITUDE_INFO m_att;
static float m_accel[3], m_gyro[3], m_mag[3];
static stkalign_t m_thd_work_area[THD_WORKING_AREA_SIZE(2048) / sizeof(stkalign_t)];
static i2c_bb_state m_i2c_bb;
static ICM20948_STATE m_icm20948_state;
<<<<<<< HEAD
static imu_config config;
static systime_t init_time;
static float gyro_offset_0, gyro_offset_1, gyro_offset_2;
static float gyro_cal_storage[3][400];
static int gyro_cal_count;
=======
static BMI_STATE m_bmi_state;
static imu_config m_settings;
static float m_gyro_offset[3] = {0.0};
>>>>>>> e694aeca

// Private functions
static void imu_read_callback(float *accel, float *gyro, float *mag);
static void terminal_gyro_info(int argc, const char **argv);
int8_t user_i2c_read(uint8_t dev_addr, uint8_t reg_addr, uint8_t *data, uint16_t len);
int8_t user_i2c_write(uint8_t dev_addr, uint8_t reg_addr, uint8_t *data, uint16_t len);

<<<<<<< HEAD
void imu_init(imu_config *conf) {
	config = *conf;
	ahrs_init_attitude_info(&m_att);

	if(config.use_peripheral){
		imu_init_mpu9x50(HW_I2C_SDA_PORT, HW_I2C_SDA_PIN,
				HW_I2C_SCL_PORT, HW_I2C_SCL_PIN);
	} else {
#ifdef MPU9X50_SDA_GPIO
		imu_init_mpu9x50(MPU9X50_SDA_GPIO, MPU9X50_SDA_PIN,
			MPU9X50_SCL_GPIO, MPU9X50_SCL_PIN);
=======
void imu_init(imu_config *set) {
	m_settings = *set;
	memset(m_gyro_offset, 0, sizeof(m_gyro_offset));

	imu_stop();

	ahrs_update_all_parameters(set->accel_confidence_decay, set->mahony_kp,
			set->mahony_ki, set->madgwick_beta);
	ahrs_init_attitude_info(&m_att);

	mpu9150_set_rate_hz(set->sample_rate_hz);
	m_icm20948_state.rate_hz = set->sample_rate_hz;
	m_bmi_state.rate_hz = set->sample_rate_hz;

	if (set->type == IMU_TYPE_INTERNAL) {
#ifdef MPU9X50_SDA_GPIO
		imu_init_mpu9x50(MPU9X50_SDA_GPIO, MPU9X50_SDA_PIN,
				MPU9X50_SCL_GPIO, MPU9X50_SCL_PIN);
>>>>>>> e694aeca
#endif

#ifdef ICM20948_SDA_GPIO
		imu_init_icm20948(ICM20948_SDA_GPIO, ICM20948_SDA_PIN,
<<<<<<< HEAD
			ICM20948_SCL_GPIO, ICM20948_SCL_PIN, ICM20948_AD0_VAL);
#endif

	}
=======
				ICM20948_SCL_GPIO, ICM20948_SCL_PIN, ICM20948_AD0_VAL);
#endif

#ifdef BMI160_SDA_GPIO
		imu_init_bmi160(BMI160_SDA_GPIO, BMI160_SDA_PIN,
				BMI160_SCL_GPIO, BMI160_SCL_PIN);
#endif
	} else if (set->type == IMU_TYPE_EXTERNAL_MPU9X50) {
		imu_init_mpu9x50(HW_I2C_SDA_PORT, HW_I2C_SDA_PIN,
				HW_I2C_SCL_PORT, HW_I2C_SCL_PIN);
	} else if (set->type == IMU_TYPE_EXTERNAL_ICM20948) {
		imu_init_icm20948(HW_I2C_SDA_PORT, HW_I2C_SDA_PIN,
				HW_I2C_SCL_PORT, HW_I2C_SCL_PIN, 0);
	} else if (set->type == IMU_TYPE_EXTERNAL_BMI160) {
		imu_init_bmi160(HW_I2C_SDA_PORT, HW_I2C_SDA_PIN,
				HW_I2C_SCL_PORT, HW_I2C_SCL_PIN);
	}

>>>>>>> e694aeca
	terminal_register_command_callback(
			"imu_gyro_info",
			"Print gyro offsets",
			0,
<<<<<<< HEAD
			terminal_rpy);

	init_time = chVTGetSystemTimeX();
	ahrs_set_madgwick_acc_confidence_decay(config.startup_m_acd);
	ahrs_set_madgwick_beta(config.startup_m_b);

	gyro_cal_count = 0;
	gyro_offset_0 = 0;
	gyro_offset_1 = 0;
	gyro_offset_2 = 0;
=======
			terminal_gyro_info);
>>>>>>> e694aeca
}

i2c_bb_state *imu_get_i2c(void) {
	return &m_i2c_bb;
}

void imu_init_mpu9x50(stm32_gpio_t *sda_gpio, int sda_pin,
		stm32_gpio_t *scl_gpio, int scl_pin) {
	imu_stop();

	mpu9150_init(&config, sda_gpio, sda_pin,
			scl_gpio, scl_pin,
			m_thd_work_area, sizeof(m_thd_work_area));
	mpu9150_set_read_callback(imu_read_callback);
}

void imu_init_icm20948(stm32_gpio_t *sda_gpio, int sda_pin,
		stm32_gpio_t *scl_gpio, int scl_pin, int ad0_val) {
	imu_stop();

	m_i2c_bb.sda_gpio = sda_gpio;
	m_i2c_bb.sda_pin = sda_pin;
	m_i2c_bb.scl_gpio = scl_gpio;
	m_i2c_bb.scl_pin = scl_pin;
	i2c_bb_init(&m_i2c_bb);

	icm20948_init(&m_icm20948_state,
			&m_i2c_bb, ad0_val,
			m_thd_work_area, sizeof(m_thd_work_area));
	icm20948_set_read_callback(&m_icm20948_state, imu_read_callback);
}

void imu_init_bmi160(stm32_gpio_t *sda_gpio, int sda_pin,
		stm32_gpio_t *scl_gpio, int scl_pin) {
	imu_stop();

	m_i2c_bb.sda_gpio = sda_gpio;
	m_i2c_bb.sda_pin = sda_pin;
	m_i2c_bb.scl_gpio = scl_gpio;
	m_i2c_bb.scl_pin = scl_pin;
	i2c_bb_init(&m_i2c_bb);

	m_bmi_state.sensor.id = BMI160_I2C_ADDR;
	m_bmi_state.sensor.interface = BMI160_I2C_INTF;
	m_bmi_state.sensor.read = user_i2c_read;
	m_bmi_state.sensor.write = user_i2c_write;

	bmi160_wrapper_init(&m_bmi_state, m_thd_work_area, sizeof(m_thd_work_area));
	bmi160_wrapper_set_read_callback(&m_bmi_state, imu_read_callback);
}

void imu_stop(void) {
	mpu9150_stop();
	icm20948_stop(&m_icm20948_state);
	bmi160_wrapper_stop(&m_bmi_state);
}

float imu_get_roll(void) {
	return ahrs_get_roll(&m_att);
}

float imu_get_pitch(void) {
	return ahrs_get_pitch(&m_att);
}

float imu_get_yaw(void) {
	return ahrs_get_yaw(&m_att);
}

void imu_get_rpy(float *rpy) {
	ahrs_get_roll_pitch_yaw(rpy, &m_att);
}

void imu_get_accel(float *accel) {
	memcpy(accel, m_accel, sizeof(m_accel));
}

void imu_get_gyro(float *gyro) {
	memcpy(gyro, m_gyro, sizeof(m_gyro));
}

void imu_get_mag(float *mag) {
	memcpy(mag, m_mag, sizeof(m_mag));
}

void imu_get_accel_derotated(float *accel) {
	float rpy[3];
	imu_get_rpy(rpy);

	const float ax = m_accel[0];
	const float ay = m_accel[1];
	const float az = m_accel[2];

	const float sr = sinf(rpy[0]);
	const float cr = -cosf(rpy[0]);
	const float sp = sinf(rpy[1]);
	const float cp = -cosf(rpy[1]);
	const float sy = sinf(rpy[2]);
	const float cy = cosf(rpy[2]);

	float c_ax = ax * cp + ay * sp * sr + az * sp * cr;
	float c_ay = ay * cr - az * sr;
	float c_az = -ax * sp + ay * cp * sr + az * cp * cr;
	float c_ax2 = cy * c_ax + sy * c_ay;
	float c_ay2 = sy * c_ax - cy * c_ay;

	accel[0] = c_ax2;
	accel[1] = c_ay2;
	accel[2] = c_az;
}

void imu_get_quaternions(float *q) {
	q[0] = m_att.q0;
	q[1] = m_att.q1;
	q[2] = m_att.q2;
	q[3] = m_att.q3;
}

static void imu_read_callback(float *accel, float *gyro, float *mag) {
	static uint32_t last_time = 0;
	float dt = timer_seconds_elapsed_since(last_time);
	last_time = timer_time_now();

<<<<<<< HEAD
	if(config.flip){
		m_accel[0] = -accel[config.pitch_axis];
		m_accel[1] = accel[config.roll_axis];
		m_accel[2] = -accel[config.yaw_axis];

		m_gyro[0] = -gyro[config.pitch_axis] - gyro_offset_0;
		m_gyro[1] = gyro[config.roll_axis] - gyro_offset_1;
		m_gyro[2] = -gyro[config.yaw_axis] - gyro_offset_2;

		m_mag[0] = -mag[config.pitch_axis];
		m_mag[1] = mag[config.roll_axis];
		m_mag[2] = -mag[config.yaw_axis];
	} else {
		m_accel[0] = accel[config.pitch_axis];
		m_accel[1] = accel[config.roll_axis];
		m_accel[2] = accel[config.yaw_axis];

		m_gyro[0] = gyro[config.pitch_axis] - gyro_offset_0;
		m_gyro[1] = gyro[config.roll_axis] - gyro_offset_1;
		m_gyro[2] = gyro[config.yaw_axis] - gyro_offset_2;

		m_mag[0] = mag[config.pitch_axis];
		m_mag[1] = mag[config.roll_axis];
		m_mag[2] = mag[config.yaw_axis];
	}
=======
#ifdef IMU_FLIP
	accel[0] *= -1.0;
	accel[2] *= -1.0;
	gyro[0] *= -1.0;
	gyro[2] *= -1.0;
	mag[0] *= -1.0;
	mag[2] *= -1.0;
#endif
>>>>>>> e694aeca

	// Rotate axes (ZYX)

	float s1 = sinf(m_settings.rot_yaw * M_PI / 180.0);
	float c1 = cosf(m_settings.rot_yaw * M_PI / 180.0);
	float s2 = sinf(m_settings.rot_pitch * M_PI / 180.0);
	float c2 = cosf(m_settings.rot_pitch * M_PI / 180.0);
	float s3 = sinf(m_settings.rot_roll * M_PI / 180.0);
	float c3 = cosf(m_settings.rot_roll * M_PI / 180.0);

	float m11 = c1 * c2;	float m12 = c1 * s2 * s3 - c3 * s1;	float m13 = s1 * s3 + c1 * c3 * s2;
	float m21 = c2 * s1;	float m22 = c1 * c3 + s1 * s2 * s3;	float m23 = c3 * s1 * s2 - c1 * s3;
	float m31 = -s2; 		float m32 = c2 * s3;				float m33 = c2 * c3;

	m_accel[0] = accel[0] * m11 + accel[1] * m12 + accel[2] * m13;
	m_accel[1] = accel[0] * m21 + accel[1] * m22 + accel[2] * m23;
	m_accel[2] = accel[0] * m31 + accel[1] * m32 + accel[2] * m33;

	m_gyro[0] = gyro[0] * m11 + gyro[1] * m12 + gyro[2] * m13;
	m_gyro[1] = gyro[0] * m21 + gyro[1] * m22 + gyro[2] * m23;
	m_gyro[2] = gyro[0] * m31 + gyro[1] * m32 + gyro[2] * m33;

	m_mag[0] = mag[0] * m11 + mag[1] * m12 + mag[2] * m13;
	m_mag[1] = mag[0] * m21 + mag[1] * m22 + mag[2] * m23;
	m_mag[2] = mag[0] * m31 + mag[1] * m32 + mag[2] * m33;

	// Accelerometer and Gyro offset compensation and estimation
	for (int i = 0;i < 3;i++) {
		m_accel[i] -= m_settings.accel_offsets[i];
		m_gyro[i] -= m_settings.gyro_offsets[i];

		if (m_settings.gyro_offset_comp_fact[i] > 0.0) {
			utils_step_towards(&m_gyro_offset[i], m_gyro[i], m_settings.gyro_offset_comp_fact[i] * dt);
			utils_truncate_number_abs(&m_gyro_offset[i], m_settings.gyro_offset_comp_clamp);
		} else {
			m_gyro_offset[i] = 0.0;
		}

		m_gyro[i] -= m_gyro_offset[i];
	}

	float gyro_rad[3];
	gyro_rad[0] = m_gyro[0] * M_PI / 180.0;
	gyro_rad[1] = m_gyro[1] * M_PI / 180.0;
	gyro_rad[2] = m_gyro[2] * M_PI / 180.0;

	if(init_time != 0 && ST2MS(chVTGetSystemTimeX() - init_time) > config.startup_time){
		ahrs_set_madgwick_acc_confidence_decay(config.m_acd);
		ahrs_set_madgwick_beta(config.m_b);
		init_time = 0;
	}

	if(config.cal_type == IMU_CAL_STARTUP){
		if(gyro_cal_count < 400){
			gyro_cal_storage[0][gyro_cal_count] = m_gyro[0];
			gyro_cal_storage[1][gyro_cal_count] = m_gyro[1];
			gyro_cal_storage[2][gyro_cal_count] = m_gyro[2];
			gyro_cal_count ++;
		}else if(gyro_cal_count == 400){
			for(int i = 0; i < 400; i++){
				gyro_offset_0 += gyro_cal_storage[0][i];
				gyro_offset_1 += gyro_cal_storage[1][i];
				gyro_offset_2 += gyro_cal_storage[2][i];
			}
			gyro_offset_0 = gyro_offset_0/400;
			gyro_offset_1 = gyro_offset_1/400;
			gyro_offset_2 = gyro_offset_2/400;

			gyro_cal_count ++;
		}
	}

	ahrs_update_madgwick_imu(gyro_rad, m_accel, dt, (ATTITUDE_INFO*)&m_att);
}

static void terminal_gyro_info(int argc, const char **argv) {
	(void)argc;
	(void)argv;

	commands_printf("Gyro offsets: [%.3f %.3f %.3f]\n",
			(double)(m_settings.gyro_offsets[0] + m_gyro_offset[0]),
			(double)(m_settings.gyro_offsets[1] + m_gyro_offset[1]),
			(double)(m_settings.gyro_offsets[2] + m_gyro_offset[2]));
}

int8_t user_i2c_read(uint8_t dev_addr, uint8_t reg_addr, uint8_t *data, uint16_t len) {
	m_i2c_bb.has_error = 0;

	uint8_t txbuf[1];
	txbuf[0] = reg_addr;
	return i2c_bb_tx_rx(&m_i2c_bb, dev_addr, txbuf, 1, data, len) ? BMI160_OK : BMI160_E_COM_FAIL;
}

int8_t user_i2c_write(uint8_t dev_addr, uint8_t reg_addr, uint8_t *data, uint16_t len) {
	m_i2c_bb.has_error = 0;

	uint8_t txbuf[len + 1];
	txbuf[0] = reg_addr;
	memcpy(txbuf + 1, data, len);
	return i2c_bb_tx_rx(&m_i2c_bb, dev_addr, txbuf, len + 1, 0, 0) ? BMI160_OK : BMI160_E_COM_FAIL;
}<|MERGE_RESOLUTION|>--- conflicted
+++ resolved
@@ -37,17 +37,9 @@
 static stkalign_t m_thd_work_area[THD_WORKING_AREA_SIZE(2048) / sizeof(stkalign_t)];
 static i2c_bb_state m_i2c_bb;
 static ICM20948_STATE m_icm20948_state;
-<<<<<<< HEAD
-static imu_config config;
-static systime_t init_time;
-static float gyro_offset_0, gyro_offset_1, gyro_offset_2;
-static float gyro_cal_storage[3][400];
-static int gyro_cal_count;
-=======
 static BMI_STATE m_bmi_state;
 static imu_config m_settings;
 static float m_gyro_offset[3] = {0.0};
->>>>>>> e694aeca
 
 // Private functions
 static void imu_read_callback(float *accel, float *gyro, float *mag);
@@ -55,19 +47,6 @@
 int8_t user_i2c_read(uint8_t dev_addr, uint8_t reg_addr, uint8_t *data, uint16_t len);
 int8_t user_i2c_write(uint8_t dev_addr, uint8_t reg_addr, uint8_t *data, uint16_t len);
 
-<<<<<<< HEAD
-void imu_init(imu_config *conf) {
-	config = *conf;
-	ahrs_init_attitude_info(&m_att);
-
-	if(config.use_peripheral){
-		imu_init_mpu9x50(HW_I2C_SDA_PORT, HW_I2C_SDA_PIN,
-				HW_I2C_SCL_PORT, HW_I2C_SCL_PIN);
-	} else {
-#ifdef MPU9X50_SDA_GPIO
-		imu_init_mpu9x50(MPU9X50_SDA_GPIO, MPU9X50_SDA_PIN,
-			MPU9X50_SCL_GPIO, MPU9X50_SCL_PIN);
-=======
 void imu_init(imu_config *set) {
 	m_settings = *set;
 	memset(m_gyro_offset, 0, sizeof(m_gyro_offset));
@@ -86,17 +65,10 @@
 #ifdef MPU9X50_SDA_GPIO
 		imu_init_mpu9x50(MPU9X50_SDA_GPIO, MPU9X50_SDA_PIN,
 				MPU9X50_SCL_GPIO, MPU9X50_SCL_PIN);
->>>>>>> e694aeca
 #endif
 
 #ifdef ICM20948_SDA_GPIO
 		imu_init_icm20948(ICM20948_SDA_GPIO, ICM20948_SDA_PIN,
-<<<<<<< HEAD
-			ICM20948_SCL_GPIO, ICM20948_SCL_PIN, ICM20948_AD0_VAL);
-#endif
-
-	}
-=======
 				ICM20948_SCL_GPIO, ICM20948_SCL_PIN, ICM20948_AD0_VAL);
 #endif
 
@@ -115,25 +87,11 @@
 				HW_I2C_SCL_PORT, HW_I2C_SCL_PIN);
 	}
 
->>>>>>> e694aeca
 	terminal_register_command_callback(
 			"imu_gyro_info",
 			"Print gyro offsets",
 			0,
-<<<<<<< HEAD
-			terminal_rpy);
-
-	init_time = chVTGetSystemTimeX();
-	ahrs_set_madgwick_acc_confidence_decay(config.startup_m_acd);
-	ahrs_set_madgwick_beta(config.startup_m_b);
-
-	gyro_cal_count = 0;
-	gyro_offset_0 = 0;
-	gyro_offset_1 = 0;
-	gyro_offset_2 = 0;
-=======
 			terminal_gyro_info);
->>>>>>> e694aeca
 }
 
 i2c_bb_state *imu_get_i2c(void) {
@@ -257,33 +215,6 @@
 	float dt = timer_seconds_elapsed_since(last_time);
 	last_time = timer_time_now();
 
-<<<<<<< HEAD
-	if(config.flip){
-		m_accel[0] = -accel[config.pitch_axis];
-		m_accel[1] = accel[config.roll_axis];
-		m_accel[2] = -accel[config.yaw_axis];
-
-		m_gyro[0] = -gyro[config.pitch_axis] - gyro_offset_0;
-		m_gyro[1] = gyro[config.roll_axis] - gyro_offset_1;
-		m_gyro[2] = -gyro[config.yaw_axis] - gyro_offset_2;
-
-		m_mag[0] = -mag[config.pitch_axis];
-		m_mag[1] = mag[config.roll_axis];
-		m_mag[2] = -mag[config.yaw_axis];
-	} else {
-		m_accel[0] = accel[config.pitch_axis];
-		m_accel[1] = accel[config.roll_axis];
-		m_accel[2] = accel[config.yaw_axis];
-
-		m_gyro[0] = gyro[config.pitch_axis] - gyro_offset_0;
-		m_gyro[1] = gyro[config.roll_axis] - gyro_offset_1;
-		m_gyro[2] = gyro[config.yaw_axis] - gyro_offset_2;
-
-		m_mag[0] = mag[config.pitch_axis];
-		m_mag[1] = mag[config.roll_axis];
-		m_mag[2] = mag[config.yaw_axis];
-	}
-=======
 #ifdef IMU_FLIP
 	accel[0] *= -1.0;
 	accel[2] *= -1.0;
@@ -292,7 +223,6 @@
 	mag[0] *= -1.0;
 	mag[2] *= -1.0;
 #endif
->>>>>>> e694aeca
 
 	// Rotate axes (ZYX)
 
@@ -339,32 +269,6 @@
 	gyro_rad[1] = m_gyro[1] * M_PI / 180.0;
 	gyro_rad[2] = m_gyro[2] * M_PI / 180.0;
 
-	if(init_time != 0 && ST2MS(chVTGetSystemTimeX() - init_time) > config.startup_time){
-		ahrs_set_madgwick_acc_confidence_decay(config.m_acd);
-		ahrs_set_madgwick_beta(config.m_b);
-		init_time = 0;
-	}
-
-	if(config.cal_type == IMU_CAL_STARTUP){
-		if(gyro_cal_count < 400){
-			gyro_cal_storage[0][gyro_cal_count] = m_gyro[0];
-			gyro_cal_storage[1][gyro_cal_count] = m_gyro[1];
-			gyro_cal_storage[2][gyro_cal_count] = m_gyro[2];
-			gyro_cal_count ++;
-		}else if(gyro_cal_count == 400){
-			for(int i = 0; i < 400; i++){
-				gyro_offset_0 += gyro_cal_storage[0][i];
-				gyro_offset_1 += gyro_cal_storage[1][i];
-				gyro_offset_2 += gyro_cal_storage[2][i];
-			}
-			gyro_offset_0 = gyro_offset_0/400;
-			gyro_offset_1 = gyro_offset_1/400;
-			gyro_offset_2 = gyro_offset_2/400;
-
-			gyro_cal_count ++;
-		}
-	}
-
 	ahrs_update_madgwick_imu(gyro_rad, m_accel, dt, (ATTITUDE_INFO*)&m_att);
 }
 
